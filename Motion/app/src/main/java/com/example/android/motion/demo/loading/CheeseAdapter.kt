--- conflicted
+++ resolved
@@ -153,40 +153,16 @@
     val name: TextView = itemView.findViewById(R.id.name)
 
     /**
-<<<<<<< HEAD
      * This is the animation we apply to each of the list items. It animates the alpha value from 1
-     * to 0, then back to 1. The animation repeats infinitely until it is manually ended. When the
-     * animation is ended the `alpha` value of [itemView] is set to 1.
-=======
-     * This is the animation we apply to each of the empty list items if our [showPlaceholder]
-     * method is called for them. It animates the alpha value from 1 to 0, then back to 1. The
-     * animation repeats infinitely until it is manually ended. An action to be invoked when the
-     * animation has ended is added to it which sets the `alpha` to 1f when the animation is ended.
->>>>>>> 5662056b
+     * to 0, then back to 1. The animation repeats infinitely until it is manually ended.
      */
-    private val animation = ObjectAnimator.ofFloat(
-        itemView,
-        View.ALPHA,
-        1f,
-        0f,
-        1f
-    ).apply {
+    private val animation = ObjectAnimator.ofFloat(itemView, View.ALPHA, 1f, 0f, 1f).apply {
         repeatCount = ObjectAnimator.INFINITE
         duration = FADE_DURATION
         // Reset the alpha on animation end.
         doOnEnd { itemView.alpha = 1f }
     }
 
-    /**
-     * Shows an animated "flashing" empty [itemView] in our cell while we are "waiting" for the
-     * [Cheese] objects to be "downloaded" by the [CheeseDataSource] internet simulator. First we
-     * shift the timing of fade-in/out [animation] for our item depending on its adapter position
-     * by setting the position of the [animation] `currentPlayTime` to a time calculated from the
-     * `adapterPosition` of our cell. Then we start [animation], set the drawable with resource ID
-     * [R.drawable.image_placeholder] to be the content of [ImageView] field [image], set the text
-     * of [TextView] field [name] to `null` and its background to the drawable with resource ID
-     * [R.drawable.text_placeholder].
-     */
     fun showPlaceholder() {
         // Shift the timing of fade-in/out for each item by its adapter position. We use the
         // elapsed real time to make this independent from the timing of method call.
@@ -199,16 +175,6 @@
         name.setBackgroundResource(R.drawable.text_placeholder)
     }
 
-    /**
-     * Updates the contents of the item View of our [CheeseViewHolder] to reflect the [Cheese]
-     * parameter [cheese]. First we end the "flashing" placeholder animation of our cell, then we
-     * begin a load with [Glide] which will load the drawable whose resource ID is the `image`
-     * property of [cheese] into our [ImageView] field [image] after applying a [CircleCrop]
-     * transformation to it. We then set the text of our [TextView] field [name] to the `name`
-     * property of [cheese] and remove the background of the [TextView].
-     *
-     * @param cheese the [Cheese] object we are supposed to display.
-     */
     fun bind(cheese: Cheese) {
         animation.end()
         Glide.with(image).load(cheese.image).transform(CircleCrop()).into(image)
